--- conflicted
+++ resolved
@@ -133,18 +133,7 @@
     // Note, 60 should not happen! (that is d beign computed before c after update of b)
     test.deepEqual([36, 100], buf.toArray());
 
-<<<<<<< HEAD
-    mobservable.batch(function() {
-=======
-    mobservable.onceReady(function() {
-        //this is called async, and only after everything has finished, so d should be 54
-        test.deepEqual(54, d()); // only one new value for d
-        test.equal(mobservable.stackDepth(), 0);
-
-        test.done();
-    });
     var x = mobservable.batch(function() {
->>>>>>> 95929249
         a(2);
         b(3);
         a(6);
